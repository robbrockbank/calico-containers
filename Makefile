--- conflicted
+++ resolved
@@ -364,12 +364,6 @@
 	$(error Attempt to build $(VERSION) from $(GIT_VERSION))
 endif
 
-<<<<<<< HEAD
-	$(MAKE) image-all
-	$(MAKE) tag-images-all IMAGETAG=$(VERSION)
-	# Generate the `latest` images.
-	$(MAKE) tag-images-all IMAGETAG=latest
-=======
 	$(MAKE) build-all image-all
 	$(MAKE) tag-images-all IMAGETAG=$(VERSION)
 	$(MAKE) tag-images-all IMAGETAG=latest
@@ -378,7 +372,6 @@
 	# expect this naming convention. Until they can be swapped over, we still need to
 	# publish a binary called calicoctl.
 	$(MAKE) bin/calicoctl
->>>>>>> bc30b343
 
 ## Verifies the release artifacts produces by `make release-build` are correct.
 release-verify: release-prereqs
